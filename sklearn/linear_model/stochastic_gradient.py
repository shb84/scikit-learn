--- conflicted
+++ resolved
@@ -49,30 +49,16 @@
 
     __metaclass__ = ABCMeta
 
-<<<<<<< HEAD
-    def __init__(self, loss, penalty='l2', alpha=0.0001,
-                 rho=0.85, fit_intercept=True, n_iter=5, shuffle=False,
-                 verbose=0, epsilon=0.1, seed=0, learning_rate="optimal",
-                 eta0=0.0, power_t=0.5, warm_start=False):
-=======
     def __init__(self, loss, penalty='l2', alpha=0.0001, C=1.0,
                  l1_ratio=0.15, fit_intercept=True, n_iter=5, shuffle=False,
                  verbose=0, epsilon=0.1, random_state=None,
                  learning_rate="optimal", eta0=0.0, power_t=0.5,
                  warm_start=False, rho=None):
->>>>>>> 86e8b0d2
         self.loss = loss
         self.penalty = penalty
         self.learning_rate = learning_rate
         self.epsilon = epsilon
         self.alpha = alpha
-<<<<<<< HEAD
-        self.rho = rho
-        self.fit_intercept = fit_intercept
-        self.n_iter = n_iter
-        self.shuffle = shuffle
-        self.seed = seed
-=======
         self.C = C
         self.l1_ratio = l1_ratio
         if rho is not None:
@@ -83,12 +69,10 @@
         self.n_iter = n_iter
         self.shuffle = shuffle
         self.random_state = random_state
->>>>>>> 86e8b0d2
         self.verbose = verbose
         self.eta0 = eta0
         self.power_t = power_t
         self.warm_start = warm_start
-<<<<<<< HEAD
 
         self._validate_params()
 
@@ -100,20 +84,7 @@
     def set_params(self, *args, **kwargs):
         super(BaseSGD, self).set_params(*args, **kwargs)
         self._validate_params()
-=======
-
-        self._validate_params()
-
-        self.coef_ = None
-        # iteration count for learning rate schedule
-        # must not be int (e.g. if ``learning_rate=='optimal'``)
-        self.t_ = None
-
-    def set_params(self, *args, **kwargs):
-        super(BaseSGD, self).set_params(*args, **kwargs)
-        self._validate_params()
         return self
->>>>>>> 86e8b0d2
 
     @abstractmethod
     def fit(self, X, y):
@@ -137,27 +108,6 @@
         self._get_penalty_type(self.penalty)
         self._get_learning_rate_type(self.learning_rate)
 
-<<<<<<< HEAD
-    def _validate_params(self):
-        """Validate input params. """
-        if not isinstance(self.shuffle, bool):
-            raise ValueError("shuffle must be either True or False")
-        if self.n_iter <= 0:
-            raise ValueError("n_iter must be greater than zero")
-        if not (0.0 <= self.rho <= 1.0):
-            raise ValueError("rho must be in [0, 1]")
-        if self.alpha < 0.0:
-            raise ValueError("alpha must be greater than zero")
-        if self.learning_rate != "optimal":
-            if self.eta0 <= 0.0:
-                raise ValueError("eta0 must be greater than 0.0")
-
-        # raises ValueError if not registered
-        self._get_penalty_type(self.penalty)
-        self._get_learning_rate_type(self.learning_rate)
-
-=======
->>>>>>> 86e8b0d2
         if self.loss not in self.loss_functions:
             raise ValueError("The loss %s is not supported. " % self.loss)
 
@@ -177,19 +127,6 @@
 
     def _get_loss_function(self, loss):
         """Get concrete ``LossFunction`` object for str ``loss``. """
-<<<<<<< HEAD
-        try:
-            loss_ = self.loss_functions[loss]
-            loss_class, args = loss_[0], loss_[1:]
-            if loss in ('huber', 'epsilon_insensitive'):
-                args = (self.epsilon, )
-            return loss_class(*args)
-        except KeyError:
-            raise ValueError("The loss %s is not supported. " % loss)
-
-    def _get_learning_rate_type(self, learning_rate):
-        try:
-=======
         try:
             loss_ = self.loss_functions[loss]
             loss_class, args = loss_[0], loss_[1:]
@@ -202,7 +139,6 @@
 
     def _get_learning_rate_type(self, learning_rate):
         try:
->>>>>>> 86e8b0d2
             return LEARNING_RATE_TYPES[learning_rate]
         except KeyError:
             raise ValueError("learning rate %s "
@@ -710,101 +646,21 @@
     LinearSVC, LogisticRegression, Perceptron
 
     """
-<<<<<<< HEAD
-
-    loss_functions = {
-        "hinge": (Hinge, 1.0),
-        "perceptron": (Hinge, 0.0),
-        "log": (Log, ),
-        "modified_huber": (ModifiedHuber, ),
-        "squared_loss": (SquaredLoss, ),
-        "huber": (Huber, DEFAULT_EPSILON),
-        "epsilon_insensitive": (EpsilonInsensitive, DEFAULT_EPSILON),
-    }
-
-    def __init__(self, loss="hinge", penalty='l2', alpha=0.0001,
-                 rho=0.85, fit_intercept=True, n_iter=5, shuffle=False,
-                 verbose=0, epsilon=DEFAULT_EPSILON, n_jobs=1, seed=0,
-                 learning_rate="optimal", eta0=0.0, power_t=0.5,
-                 class_weight=None, warm_start=False):
-        super(SGDClassifier, self).__init__(loss=loss, penalty=penalty,
-                                            alpha=alpha, rho=rho,
-                                            fit_intercept=fit_intercept,
-                                            n_iter=n_iter, shuffle=shuffle,
-                                            verbose=verbose, epsilon=epsilon,
-                                            seed=seed,
-                                            learning_rate=learning_rate,
-                                            eta0=eta0, power_t=power_t,
-                                            warm_start=warm_start)
-        self.class_weight = class_weight
-        self.classes_ = None
-        self.n_jobs = int(n_jobs)
-
-    @property
-    @deprecated("to be removed in v0.13; use `classes_` instead.")
-    def classes(self):
-        return self.classes_
-
-    def _set_class_weight(self, class_weight, classes, y):
-        """Estimate class weights for unbalanced datasets."""
-        if class_weight is None or len(class_weight) == 0:
-            # uniform class weights
-            weight = np.ones(classes.shape[0], dtype=np.float64, order='C')
-        elif class_weight == 'auto':
-            # proportional to the number of samples in the class
-            weight = np.array([1.0 / np.sum(y == i) for i in classes],
-                              dtype=np.float64, order='C')
-            weight *= classes.shape[0] / np.sum(weight)
-        else:
-            # user-defined dictionary
-            weight = np.ones(classes.shape[0], dtype=np.float64, order='C')
-            if not isinstance(class_weight, dict):
-                raise ValueError("class_weight must be dict, 'auto', or None,"
-                                 " got: %r" % class_weight)
-            for c in class_weight:
-                i = np.searchsorted(classes, c)
-                if classes[i] != c:
-                    raise ValueError("Class label %d not present." % c)
-                else:
-                    weight[i] = class_weight[c]
-
-        self._expanded_class_weight = weight
-
-    def _partial_fit(self, X, y, n_iter, classes=None, sample_weight=None,
-                     coef_init=None, intercept_init=None):
-        X = atleast2d_or_csr(X, dtype=np.float64, order="C")
-        y = np.asarray(y).ravel()
-=======
 
     def predict_proba(self, X):
         """Probability estimates.
 
         Probability estimates are only supported for binary classification.
->>>>>>> 86e8b0d2
 
         Parameters
         ----------
         X : {array-like, sparse matrix}, shape = [n_samples, n_features]
 
-<<<<<<< HEAD
-        self._validate_params()
-
-        if self.classes_ is None and classes is None:
-            raise ValueError("classes must be passed on the first call "
-                             "to partial_fit.")
-        elif classes is not None and self.classes_ is not None:
-            if not np.all(self.classes_ == np.unique(classes)):
-                raise ValueError("`classes` is not the same as on last call "
-                                 "to partial_fit.")
-        elif classes is not None:
-            self.classes_ = classes
-=======
         Returns
         -------
         array, shape = [n_samples, n_classes]
             Returns the probability of the sample for each class in the model,
             where classes are ordered as they are in `self.classes_`.
->>>>>>> 86e8b0d2
 
         References
         ----------
@@ -825,18 +681,6 @@
         elif self.loss == "modified_huber":
             proba[:, 1] = (np.clip(scores, -1, 1) + 1) / 2.
 
-<<<<<<< HEAD
-        self.loss_function = self._get_loss_function(self.loss)
-        if self.t_ is None:
-            self._init_t(self.loss_function)
-
-        # delegate to concrete training procedure
-        if n_classes > 2:
-            self._fit_multiclass(X, y, sample_weight, n_iter)
-        elif n_classes == 2:
-            self._fit_binary(X, y, sample_weight, n_iter)
-=======
->>>>>>> 86e8b0d2
         else:
             raise NotImplementedError("predict_(log_)proba only supported when"
                                       " loss='log' or loss='modified_huber' "
@@ -991,49 +835,11 @@
         -------
         self : returns an instance of self.
         """
-<<<<<<< HEAD
-        if class_weight is not None:
-            warnings.warn("Using 'class_weight' as a parameter to the 'fit'"
-                          "method is deprecated and will be removed in 0.13. "
-                          "Set it on initialization instead.",
-                          DeprecationWarning, stacklevel=2)
-
-            self.class_weight = class_weight
-
-        X = atleast2d_or_csr(X, dtype=np.float64, order="C")
-        n_samples, n_features = X.shape
-
-        # labels can be encoded as float, int, or string literals
-        # np.unique sorts in asc order; largest class id is positive class
-        classes = np.unique(y)
-
-        if self.warm_start and self.coef_ is not None:
-            if coef_init is None:
-                coef_init = self.coef_
-            if intercept_init is None:
-                intercept_init = self.intercept_
-        else:
-            self.coef_ = None
-            self.intercept_ = None
-
-        # Clear iteration count for multiple call to fit.
-        self.t_ = None
-
-        self._partial_fit(X, y, self.n_iter, classes,
-                          sample_weight, coef_init, intercept_init)
-
-        # fitting is over, we can now transform coef_ to fortran order
-        # for faster predictions
-        self._set_coef(self.coef_)
-
-        return self
-=======
         return self._fit(X, y, alpha=self.alpha, C=1.0,
                          loss=self.loss, learning_rate=self.learning_rate,
                          coef_init=coef_init,
                          intercept_init=intercept_init,
                          sample_weight=sample_weight)
->>>>>>> 86e8b0d2
 
     def decision_function(self, X):
         """Predict using the linear model
@@ -1063,35 +869,11 @@
         array, shape = [n_samples]
            Predicted target values per element in X.
         """
-<<<<<<< HEAD
-        scores = self.decision_function(X)
-        if self.classes_.shape[0] == 2:
-            indices = np.array(scores > 0, dtype=np.int)
-        else:
-            indices = scores.argmax(axis=1)
-        return self.classes_[np.ravel(indices)]
-
-    def predict_proba(self, X):
-        """Probability estimates
-
-        Probability estimates are only supported for binary classification.
-
-        Parameters
-        ----------
-        X : {array-like, sparse matrix}, shape = [n_samples, n_features]
-
-        Returns
-        -------
-        array, shape = [n_samples, n_classes]
-            Returns the probability of the sample for each class in the model,
-            where classes are ordered as they are in `self.classes_`.
-=======
         return self.decision_function(X)
 
     def _fit_regressor(self, X, y, alpha, C, loss, learning_rate,
                        sample_weight, n_iter):
         dataset, intercept_decay = _make_dataset(X, y, sample_weight)
->>>>>>> 86e8b0d2
 
         loss_function = self._get_loss_function(loss)
         penalty_type = self._get_penalty_type(self.penalty)
@@ -1100,111 +882,6 @@
         if self.t_ is None:
             self._init_t(loss_function)
 
-<<<<<<< HEAD
-        scores = self.decision_function(X)
-        proba = np.ones((scores.shape[0], 2), dtype=np.float64)
-        if self.loss == "log":
-            proba[:, 1] = 1. / (1. + np.exp(-scores))
-
-        elif self.loss == "modified_huber":
-            proba[:, 1] = (np.minimum(1, np.maximum(-1, scores)) + 1) / 2.0
-
-        else:
-            raise NotImplementedError("predict_(log_)proba only supported when"
-                                      " loss='log' or loss='modified_huber' "
-                                      "(%s given)" % self.loss)
-        proba[:, 0] -= proba[:, 1]
-        return proba
-
-    def predict_log_proba(self, X):
-        """Log of probability estimates.
-
-        Log probability estimates are only supported for binary classification.
-
-        Parameters
-        ----------
-        X : array-like, shape = [n_samples, n_features]
-
-        Returns
-        -------
-        T : array-like, shape = [n_samples, n_classes]
-            Returns the log-probabilities of the sample for each class in
-            the model, where classes are ordered by arithmetical
-            order.
-        """
-        return np.log(self.predict_proba(X))
-
-    def _fit_binary(self, X, y, sample_weight, n_iter):
-        """Fit a binary classifier on X and y. """
-        coef, intercept = fit_binary(self, 1, X, y, n_iter,
-                                     self._expanded_class_weight[1],
-                                     self._expanded_class_weight[0],
-                                     sample_weight)
-        # need to be 2d
-        self.coef_ = coef.reshape(1, -1)
-        # intercept is a float, need to convert it to an array of length 1
-        self.intercept_ = np.atleast_1d(intercept)
-
-    def _fit_multiclass(self, X, y, sample_weight, n_iter):
-        """Fit a multi-class classifier by combining binary classifiers
-
-        Each binary classifier predicts one class versus all others. This
-        strategy is called OVA: One Versus All.
-        """
-        # Use joblib to fit OvA in parallel
-        result = Parallel(n_jobs=self.n_jobs, verbose=self.verbose)(
-            delayed(fit_binary)(self, i, X, y, n_iter,
-                                self._expanded_class_weight[i], 1.,
-                                sample_weight)
-            for i in xrange(len(self.classes_)))
-
-        for i, (coef, intercept) in enumerate(result):
-            self.coef_[i] = coef
-            self.intercept_[i] = intercept
-
-
-def _prepare_fit_binary(est, y, i):
-    """Initialization for fit_binary.
-
-    Returns y, coef, intercept.
-    """
-    y_i = np.ones(y.shape, dtype=np.float64, order="C")
-    y_i[y != est.classes_[i]] = -1.0
-
-    if len(est.classes_) == 2:
-        coef = est.coef_.ravel()
-        intercept = est.intercept_[0]
-    else:
-        coef = est.coef_[i]
-        intercept = est.intercept_[i]
-
-    return y_i, coef, intercept
-
-
-def fit_binary(est, i, X, y, n_iter, pos_weight, neg_weight,
-               sample_weight):
-    """Fit a single binary classifier.
-
-    The i'th class is considered the "positive" class.
-    """
-    y_i, coef, intercept = _prepare_fit_binary(est, y, i)
-    assert y_i.shape[0] == y.shape[0] == sample_weight.shape[0]
-    dataset, intercept_decay = _make_dataset(X, y_i, sample_weight)
-
-    penalty_type = est._get_penalty_type(est.penalty)
-    learning_rate_type = est._get_learning_rate_type(est.learning_rate)
-
-    return plain_sgd(coef, intercept, est.loss_function,
-                     penalty_type, est.alpha, est.rho,
-                     dataset, n_iter, int(est.fit_intercept),
-                     int(est.verbose), int(est.shuffle), est.seed,
-                     pos_weight, neg_weight,
-                     learning_rate_type, est.eta0,
-                     est.power_t, est.t_, intercept_decay)
-
-
-class SGDRegressor(BaseSGD, RegressorMixin, SelectorMixin):
-=======
         self.coef_, intercept = plain_sgd(self.coef_,
                                           self.intercept_[0],
                                           loss_function,
@@ -1226,7 +903,6 @@
 
 
 class SGDRegressor(BaseSGDRegressor, SelectorMixin):
->>>>>>> 86e8b0d2
     """Linear model fitted by minimizing a regularized empirical loss with SGD
 
     SGD stands for Stochastic Gradient Descent: the gradient of the loss is
@@ -1333,179 +1009,4 @@
     Ridge, ElasticNet, Lasso, SVR
 
     """
-<<<<<<< HEAD
-
-    loss_functions = {
-        "squared_loss": (SquaredLoss, ),
-        "huber": (Huber, DEFAULT_EPSILON),
-        "epsilon_insensitive": (EpsilonInsensitive, DEFAULT_EPSILON)
-    }
-
-    def __init__(self, loss="squared_loss", penalty="l2", alpha=0.0001,
-            rho=0.85, fit_intercept=True, n_iter=5, shuffle=False, verbose=0,
-            epsilon=DEFAULT_EPSILON, p=None, seed=0,
-            learning_rate="invscaling", eta0=0.01,
-            power_t=0.25, warm_start=False):
-
-        if p is not None:
-            warnings.warn("Using 'p' is deprecated and will be removed in "
-                          "scikit-learn 0.14, use epsilon instead.",
-                           DeprecationWarning, stacklevel=2)
-            self.p = float(p)
-            epsilon = p
-
-        super(SGDRegressor, self).__init__(loss=loss, penalty=penalty,
-                                           alpha=alpha, rho=rho,
-                                           fit_intercept=fit_intercept,
-                                           n_iter=n_iter, shuffle=shuffle,
-                                           verbose=verbose, epsilon=epsilon,
-                                           seed=seed,
-                                           learning_rate=learning_rate,
-                                           eta0=eta0, power_t=power_t,
-                                           warm_start=False)
-
-    def _partial_fit(self, X, y, n_iter, sample_weight=None,
-                     coef_init=None, intercept_init=None):
-        X, y = check_arrays(X, y, sparse_format="csr", copy=False,
-                            check_ccontiguous=True, dtype=np.float64)
-        y = y.ravel()
-
-        n_samples, n_features = X.shape
-        _check_fit_data(X, y)
-
-        self._validate_params()
-
-        # Allocate datastructures from input arguments
-        sample_weight = self._validate_sample_weight(sample_weight, n_samples)
-
-        if self.coef_ is None:
-            self._allocate_parameter_mem(1, n_features,
-                                         coef_init, intercept_init)
-
-        self._fit_regressor(X, y, sample_weight, n_iter)
-
-        self.t_ += n_iter * n_samples
-
-        return self
-
-    def partial_fit(self, X, y, sample_weight=None):
-        """Fit linear model with Stochastic Gradient Descent.
-
-        Parameters
-        ----------
-        X : {array-like, sparse matrix}, shape = [n_samples, n_features]
-            Subset of training data
-
-        y : numpy array of shape [n_samples]
-            Subset of target values
-
-        sample_weight : array-like, shape = [n_samples], optional
-            Weights applied to individual samples.
-            If not provided, uniform weights are assumed.
-
-        Returns
-        -------
-        self : returns an instance of self.
-        """
-        return self._partial_fit(X, y, n_iter=1, sample_weight=sample_weight)
-
-    def fit(self, X, y, coef_init=None, intercept_init=None,
-            sample_weight=None):
-        """Fit linear model with Stochastic Gradient Descent.
-
-        Parameters
-        ----------
-        X : {array-like, sparse matrix}, shape = [n_samples, n_features]
-            Training data
-
-        y : numpy array of shape [n_samples]
-            Target values
-
-        coef_init : array, shape = [n_features]
-            The initial coeffients to warm-start the optimization.
-
-        intercept_init : array, shape = [1]
-            The initial intercept to warm-start the optimization.
-
-        sample_weight : array-like, shape = [n_samples], optional
-            Weights applied to individual samples (1. for unweighted).
-
-        Returns
-        -------
-        self : returns an instance of self.
-        """
-        if self.warm_start and self.coef_ is not None:
-            if coef_init is None:
-                coef_init = self.coef_
-            if intercept_init is None:
-                intercept_init = self.intercept_
-        else:
-            self.coef_ = None
-            self.intercept_ = None
-
-        # Clear iteration count for multiple call to fit.
-        self.t_ = None
-
-        return self._partial_fit(X, y, self.n_iter, sample_weight,
-                                 coef_init, intercept_init)
-
-    def decision_function(self, X):
-        """Predict using the linear model
-
-        Parameters
-        ----------
-        X : {array-like, sparse matrix}, shape = [n_samples, n_features]
-
-        Returns
-        -------
-        array, shape = [n_samples]
-           Predicted target values per element in X.
-        """
-        X = atleast2d_or_csr(X)
-        scores = safe_sparse_dot(X, self.coef_) + self.intercept_
-        return scores.ravel()
-
-    def predict(self, X):
-        """Predict using the linear model
-
-        Parameters
-        ----------
-        X : {array-like, sparse matrix}, shape = [n_samples, n_features]
-
-        Returns
-        -------
-        array, shape = [n_samples]
-           Predicted target values per element in X.
-        """
-        return self.decision_function(X)
-
-    def _fit_regressor(self, X, y, sample_weight, n_iter):
-        dataset, intercept_decay = _make_dataset(X, y, sample_weight)
-
-        loss_function = self._get_loss_function(self.loss)
-        penalty_type = self._get_penalty_type(self.penalty)
-        learning_rate_type = self._get_learning_rate_type(self.learning_rate)
-
-        if self.t_ is None:
-            self._init_t(loss_function)
-
-        self.coef_, intercept = plain_sgd(self.coef_,
-                                          self.intercept_[0],
-                                          loss_function,
-                                          penalty_type,
-                                          self.alpha, self.rho,
-                                          dataset,
-                                          n_iter,
-                                          int(self.fit_intercept),
-                                          int(self.verbose),
-                                          int(self.shuffle),
-                                          self.seed,
-                                          1.0, 1.0,
-                                          learning_rate_type,
-                                          self.eta0, self.power_t, self.t_,
-                                          intercept_decay)
-
-        self.intercept_ = np.atleast_1d(intercept)
-=======
-    pass
->>>>>>> 86e8b0d2
+    pass